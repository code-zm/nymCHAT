--- conflicted
+++ resolved
@@ -5,12 +5,9 @@
 
 # Install system dependencies
 RUN apt-get update && apt-get install -y curl gettext
-<<<<<<< HEAD
 
 # Copy the requirements file and install dependencies
 COPY requirements.txt .
-=======
->>>>>>> 1f883e94
 
 RUN pip install --no-cache-dir -r requirements.txt
 
